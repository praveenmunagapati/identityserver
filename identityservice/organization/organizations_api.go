--- conflicted
+++ resolved
@@ -30,16 +30,10 @@
 )
 
 const (
-<<<<<<< HEAD
-	itsyouonlineGlobalID                    = "itsyouonline"
-	MAX_ORGANIZATIONS_PER_USER              = 1000
-	MAX_AMOUNT_INVITATIONS_PER_ORGANIZATION = 10000
-	defaultLangKey                          = "en"
-=======
 	itsyouonlineGlobalID                      = "itsyouonline"
 	maximumNumberOfOrganizationsPerUser       = 1000
 	maximumNumberOfInvitationsPerOrganization = 10000
->>>>>>> 74a15135
+	defaultLangKey                          = "en"
 )
 
 // OrganizationsAPI is the implementation for /organizations root endpoint
@@ -1794,7 +1788,7 @@
 		}
 		return userMgr.GetByName(validatedPhonenumber.Username)
 	}
-<<<<<<< HEAD
+	return usr, err1
 }
 
 // parseLangKey return the first 2 characters of a string in lowercase. If the string is empty or has only 1 character, and empty string is returned
@@ -1803,7 +1797,4 @@
 		return ""
 	}
 	return strings.ToLower(string(rawKey[0:2]))
-=======
-	return usr, err1
->>>>>>> 74a15135
 }
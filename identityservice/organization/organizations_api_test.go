--- conflicted
+++ resolved
@@ -14,10 +14,7 @@
 	}
 	testcases := []testcase{
 		testcase{label: "", valid: false},
-<<<<<<< HEAD
-=======
 		testcase{label: "a", valid: false},
->>>>>>> 648abd60
 		testcase{label: "ab", valid: true},
 		testcase{label: "abc", valid: true},
 		testcase{label: strings.Repeat("1", 50), valid: true},

--- conflicted
+++ resolved
@@ -13,20 +13,7 @@
         return self.client.get(uri, None, headers, query_params, content_type)
 
 
-<<<<<<< HEAD
-    def GetAvatarImage(self, hash, headers=None, query_params=None):
-        """
-        Get the avatar file associated with this id
-        It is method for GET /users/avatar/img/{hash}
-        """
-        uri = self.client.base_url + "/users/avatar/img/"+hash
-        return self.client.session.get(uri, headers=headers, params=query_params)
-
-
-    def GetUser(self, username, headers=None, query_params=None):
-=======
     def DeleteUserAddress(self, label, username, headers=None, query_params=None, content_type="application/json"):
->>>>>>> 63648158
         """
         Removes an address
         It is method for DELETE /users/{username}/addresses/{label}
@@ -64,13 +51,8 @@
 
     def RegisterNewUserAddress(self, data, username, headers=None, query_params=None, content_type="application/json"):
         """
-<<<<<<< HEAD
-        Get the details of an address.
-        It is method for GET /users/{username}/addresses/{label}
-=======
         Register a new address
         It is method for POST /users/{username}/addresses
->>>>>>> 63648158
         """
         uri = self.client.base_url + "/users/"+username+"/addresses"
         return self.client.post(uri, data, headers, query_params, content_type)
@@ -94,20 +76,7 @@
         return self.client.get(uri, None, headers, query_params, content_type)
 
 
-<<<<<<< HEAD
-    def ListAPIKeys(self, username, headers=None, query_params=None):
-        """
-        Lists the API keys
-        It is method for GET /users/{username}/apikeys
-        """
-        uri = self.client.base_url + "/users/"+username+"/apikeys"
-        return self.client.session.get(uri, headers=headers, params=query_params)
-
-
-    def AddApiKey(self, data, username, headers=None, query_params=None):
-=======
     def UpdateAPIkey(self, data, label, username, headers=None, query_params=None, content_type="application/json"):
->>>>>>> 63648158
         """
         Updates the label for the API key
         It is method for PUT /users/{username}/apikeys/{label}
@@ -116,22 +85,13 @@
         return self.client.put(uri, data, headers, query_params, content_type)
 
 
-<<<<<<< HEAD
-    def GetAPIkey(self, label, username, headers=None, query_params=None):
-=======
     def ListAPIKeys(self, username, headers=None, query_params=None, content_type="application/json"):
->>>>>>> 63648158
         """
         Get an API key by label
         It is method for GET /users/{username}/apikeys/{label}
         """
-<<<<<<< HEAD
-        uri = self.client.base_url + "/users/"+username+"/apikeys/"+label
-        return self.client.session.get(uri, headers=headers, params=query_params)
-=======
         uri = self.client.base_url + "/users/"+username+"/apikeys"
         return self.client.get(uri, None, headers, query_params, content_type)
->>>>>>> 63648158
 
 
     def AddApiKey(self, data, username, headers=None, query_params=None, content_type="application/json"):
@@ -145,61 +105,38 @@
 
     def DeleteAuthorization(self, grantedTo, username, headers=None, query_params=None, content_type="application/json"):
         """
-<<<<<<< HEAD
-        Updates the label for the API key
-        It is method for PUT /users/{username}/apikeys/{label}
-=======
         Remove the authorization for an organization, the granted organization will no longer have access the user's information.
         It is method for DELETE /users/{username}/authorizations/{grantedTo}
->>>>>>> 63648158
         """
         uri = self.client.base_url + "/users/"+username+"/authorizations/"+grantedTo
         return self.client.delete(uri, None, headers, query_params, content_type)
 
 
-<<<<<<< HEAD
-    def GetAllAuthorizations(self, username, headers=None, query_params=None):
+    def GetAuthorization(self, grantedTo, username, headers=None, query_params=None, content_type="application/json"):
+        """
+        Get the authorization for a specific organization.
+        It is method for GET /users/{username}/authorizations/{grantedTo}
+        """
+        uri = self.client.base_url + "/users/"+username+"/authorizations/"+grantedTo
+        return self.client.get(uri, None, headers, query_params, content_type)
+
+
+    def UpdateAuthorization(self, data, grantedTo, username, headers=None, query_params=None, content_type="application/json"):
+        """
+        Modify which information an organization is able to see.
+        It is method for PUT /users/{username}/authorizations/{grantedTo}
+        """
+        uri = self.client.base_url + "/users/"+username+"/authorizations/"+grantedTo
+        return self.client.put(uri, data, headers, query_params, content_type)
+
+
+    def GetAllAuthorizations(self, username, headers=None, query_params=None, content_type="application/json"):
         """
         Get the list of authorizations.
         It is method for GET /users/{username}/authorizations
         """
         uri = self.client.base_url + "/users/"+username+"/authorizations"
-        return self.client.session.get(uri, headers=headers, params=query_params)
-
-
-    def GetAuthorization(self, grantedTo, username, headers=None, query_params=None):
-=======
-    def GetAuthorization(self, grantedTo, username, headers=None, query_params=None, content_type="application/json"):
-        """
-        Get the authorization for a specific organization.
-        It is method for GET /users/{username}/authorizations/{grantedTo}
-        """
-        uri = self.client.base_url + "/users/"+username+"/authorizations/"+grantedTo
-        return self.client.get(uri, None, headers, query_params, content_type)
-
-
-    def UpdateAuthorization(self, data, grantedTo, username, headers=None, query_params=None, content_type="application/json"):
-        """
-        Modify which information an organization is able to see.
-        It is method for PUT /users/{username}/authorizations/{grantedTo}
-        """
-        uri = self.client.base_url + "/users/"+username+"/authorizations/"+grantedTo
-        return self.client.put(uri, data, headers, query_params, content_type)
-
-
-    def GetAllAuthorizations(self, username, headers=None, query_params=None, content_type="application/json"):
->>>>>>> 63648158
-        """
-        Get the authorization for a specific organization.
-        It is method for GET /users/{username}/authorizations/{grantedTo}
-        """
-<<<<<<< HEAD
-        uri = self.client.base_url + "/users/"+username+"/authorizations/"+grantedTo
-        return self.client.session.get(uri, headers=headers, params=query_params)
-=======
-        uri = self.client.base_url + "/users/"+username+"/authorizations"
-        return self.client.get(uri, None, headers, query_params, content_type)
->>>>>>> 63648158
+        return self.client.get(uri, None, headers, query_params, content_type)
 
 
     def CreateAvatarFromImage(self, data, label, username, headers=None, query_params=None, content_type="application/json"):
@@ -211,288 +148,159 @@
         return self.client.post(uri, data, headers, query_params, content_type)
 
 
-<<<<<<< HEAD
-    def DeleteAuthorization(self, grantedTo, username, headers=None, query_params=None):
-        """
-        Remove the authorization for an organization, the granted organization will no longer have access the user's information.
-        It is method for DELETE /users/{username}/authorizations/{grantedTo}
-        """
-        uri = self.client.base_url + "/users/"+username+"/authorizations/"+grantedTo
-        return self.client.session.delete(uri, headers=headers, params=query_params)
-
-
-    def CreateAvatarFromLink(self, data, username, headers=None, query_params=None):
+    def UpdateAvatarFile(self, data, newlabel, label, username, headers=None, query_params=None, content_type="application/json"):
+        """
+        Update the avatar and possibly the avatar file stored on itsyou.online
+        It is method for PUT /users/{username}/avatar/{label}/to/{newlabel}
+        """
+        uri = self.client.base_url + "/users/"+username+"/avatar/"+label+"/to/"+newlabel
+        return self.client.put(uri, data, headers, query_params, content_type)
+
+
+    def DeleteAvatar(self, label, username, headers=None, query_params=None, content_type="application/json"):
+        """
+        Delete the avatar with the specified label
+        It is method for DELETE /users/{username}/avatar/{label}
+        """
+        uri = self.client.base_url + "/users/"+username+"/avatar/"+label
+        return self.client.delete(uri, None, headers, query_params, content_type)
+
+
+    def UpdateAvatarLink(self, data, label, username, headers=None, query_params=None, content_type="application/json"):
+        """
+        Update the avatar and possibly the link to the avatar
+        It is method for PUT /users/{username}/avatar/{label}
+        """
+        uri = self.client.base_url + "/users/"+username+"/avatar/"+label
+        return self.client.put(uri, data, headers, query_params, content_type)
+
+
+    def GetAvatars(self, username, headers=None, query_params=None, content_type="application/json"):
+        """
+        List all avatars for the user
+        It is method for GET /users/{username}/avatar
+        """
+        uri = self.client.base_url + "/users/"+username+"/avatar"
+        return self.client.get(uri, None, headers, query_params, content_type)
+
+
+    def CreateAvatarFromLink(self, data, username, headers=None, query_params=None, content_type="application/json"):
         """
         Create a new avatar with the specified label from a link
         It is method for POST /users/{username}/avatar
         """
         uri = self.client.base_url + "/users/"+username+"/avatar"
+        return self.client.post(uri, data, headers, query_params, content_type)
+
+
+    def DeleteUserBankAccount(self, username, label, headers=None, query_params=None, content_type="application/json"):
+        """
+        Delete a BankAccount
+        It is method for DELETE /users/{username}/banks/{label}
+        """
+        uri = self.client.base_url + "/users/"+username+"/banks/"+label
+        return self.client.delete(uri, None, headers, query_params, content_type)
+
+
+    def GetUserBankAccountByLabel(self, username, label, headers=None, query_params=None, content_type="application/json"):
+        """
+        Get the details of a bank account
+        It is method for GET /users/{username}/banks/{label}
+        """
+        uri = self.client.base_url + "/users/"+username+"/banks"
         return self.client.post(uri, data, headers=headers, params=query_params)
 
 
-    def GetAvatars(self, username, headers=None, query_params=None):
-        """
-        List all avatars for the user
-        It is method for GET /users/{username}/avatar
-        """
-        uri = self.client.base_url + "/users/"+username+"/avatar"
-        return self.client.session.get(uri, headers=headers, params=query_params)
-
-
-    def CreateAvatarFromImage(self, data, label, username, headers=None, query_params=None):
-        """
-        Create a new avatar with the specified label from a provided image file
-        It is method for POST /users/{username}/avatar/img/{label}
-        """
-        uri = self.client.base_url + "/users/"+username+"/avatar/img/"+label
-        return self.client.post(uri, data, headers=headers, params=query_params)
-
-
-    def DeleteAvatar(self, label, username, headers=None, query_params=None):
-        """
-        Delete the avatar with the specified label
-        It is method for DELETE /users/{username}/avatar/{label}
-        """
-        uri = self.client.base_url + "/users/"+username+"/avatar/"+label
-        return self.client.session.delete(uri, headers=headers, params=query_params)
-
-
-    def UpdateAvatarLink(self, data, label, username, headers=None, query_params=None):
-=======
-    def UpdateAvatarFile(self, data, newlabel, label, username, headers=None, query_params=None, content_type="application/json"):
-        """
-        Update the avatar and possibly the avatar file stored on itsyou.online
-        It is method for PUT /users/{username}/avatar/{label}/to/{newlabel}
-        """
-        uri = self.client.base_url + "/users/"+username+"/avatar/"+label+"/to/"+newlabel
-        return self.client.put(uri, data, headers, query_params, content_type)
-
-
-    def DeleteAvatar(self, label, username, headers=None, query_params=None, content_type="application/json"):
-        """
-        Delete the avatar with the specified label
-        It is method for DELETE /users/{username}/avatar/{label}
-        """
-        uri = self.client.base_url + "/users/"+username+"/avatar/"+label
-        return self.client.delete(uri, None, headers, query_params, content_type)
-
-
-    def UpdateAvatarLink(self, data, label, username, headers=None, query_params=None, content_type="application/json"):
->>>>>>> 63648158
-        """
-        Update the avatar and possibly the link to the avatar
-        It is method for PUT /users/{username}/avatar/{label}
-        """
-        uri = self.client.base_url + "/users/"+username+"/avatar/"+label
-<<<<<<< HEAD
-        return self.client.put(uri, data, headers=headers, params=query_params)
-
-
-    def UpdateAvatarFile(self, data, newlabel, label, username, headers=None, query_params=None):
-        """
-        Update the avatar and possibly the avatar file stored on itsyou.online
-        It is method for PUT /users/{username}/avatar/{label}/to/{newlabel}
-        """
-        uri = self.client.base_url + "/users/"+username+"/avatar/"+label+"/to/"+newlabel
-        return self.client.put(uri, data, headers=headers, params=query_params)
-=======
-        return self.client.put(uri, data, headers, query_params, content_type)
->>>>>>> 63648158
-
-
-    def GetAvatars(self, username, headers=None, query_params=None, content_type="application/json"):
-        """
-<<<<<<< HEAD
+    def DeleteUserBankAccount(self, username, label, headers=None, query_params=None):
+        """
+        Delete a BankAccount
+        It is method for DELETE /users/{username}/banks/{label}
+        """
+        uri = self.client.base_url + "/users/"+username+"/banks/"+label
+        return self.client.get(uri, None, headers, query_params, content_type)
+
+
+    def UpdateUserBankAccount(self, data, username, label, headers=None, query_params=None, content_type="application/json"):
+        """
+        Update an existing bankaccount and label.
+        It is method for PUT /users/{username}/banks/{label}
+        """
+        uri = self.client.base_url + "/users/"+username+"/banks/"+label
+        return self.client.put(uri, data, headers, query_params, content_type)
+
+
+    def GetUserBankAccounts(self, username, headers=None, query_params=None, content_type="application/json"):
+        """
         List of the user his bank accounts.
         It is method for GET /users/{username}/banks
-=======
-        List all avatars for the user
-        It is method for GET /users/{username}/avatar
->>>>>>> 63648158
-        """
-        uri = self.client.base_url + "/users/"+username+"/avatar"
-        return self.client.get(uri, None, headers, query_params, content_type)
-
-
-    def CreateAvatarFromLink(self, data, username, headers=None, query_params=None, content_type="application/json"):
-        """
-        Create a new avatar with the specified label from a link
-        It is method for POST /users/{username}/avatar
-        """
-        uri = self.client.base_url + "/users/"+username+"/avatar"
-        return self.client.post(uri, data, headers, query_params, content_type)
-
-
-<<<<<<< HEAD
-    def CreateUserBankAccount(self, data, username, headers=None, query_params=None):
+        """
+        uri = self.client.base_url + "/users/"+username+"/banks"
+        return self.client.get(uri, None, headers, query_params, content_type)
+
+
+    def CreateUserBankAccount(self, data, username, headers=None, query_params=None, content_type="application/json"):
         """
         Create new bank account
         It is method for POST /users/{username}/banks
         """
         uri = self.client.base_url + "/users/"+username+"/banks"
-        return self.client.post(uri, data, headers=headers, params=query_params)
-
-
-    def DeleteUserBankAccount(self, username, label, headers=None, query_params=None):
-        """
-        Delete a BankAccount
-        It is method for DELETE /users/{username}/banks/{label}
-        """
-        uri = self.client.base_url + "/users/"+username+"/banks/"+label
-        return self.client.session.delete(uri, headers=headers, params=query_params)
-=======
-    def DeleteUserBankAccount(self, username, label, headers=None, query_params=None, content_type="application/json"):
-        """
-        Delete a BankAccount
-        It is method for DELETE /users/{username}/banks/{label}
-        """
-        uri = self.client.base_url + "/users/"+username+"/banks/"+label
-        return self.client.delete(uri, None, headers, query_params, content_type)
-
-
-    def GetUserBankAccountByLabel(self, username, label, headers=None, query_params=None, content_type="application/json"):
-        """
-        Get the details of a bank account
-        It is method for GET /users/{username}/banks/{label}
-        """
-        uri = self.client.base_url + "/users/"+username+"/banks/"+label
-        return self.client.get(uri, None, headers, query_params, content_type)
->>>>>>> 63648158
-
-
-    def UpdateUserBankAccount(self, data, username, label, headers=None, query_params=None, content_type="application/json"):
-        """
-        Update an existing bankaccount and label.
-        It is method for PUT /users/{username}/banks/{label}
-        """
-        uri = self.client.base_url + "/users/"+username+"/banks/"+label
-        return self.client.put(uri, data, headers, query_params, content_type)
-
-
-<<<<<<< HEAD
-    def GetUserBankAccountByLabel(self, username, label, headers=None, query_params=None):
-        """
-        Get the details of a bank account
-        It is method for GET /users/{username}/banks/{label}
-        """
-        uri = self.client.base_url + "/users/"+username+"/banks/"+label
-        return self.client.session.get(uri, headers=headers, params=query_params)
-
-
-    def GetUserContracts(self, username, headers=None, query_params=None):
-        """
-        Get the contracts where the user is 1 of the parties. Order descending by date.
-        It is method for GET /users/{username}/contracts
-        """
-        uri = self.client.base_url + "/users/"+username+"/contracts"
-        return self.client.session.get(uri, headers=headers, params=query_params)
-
-
-    def CreateUserContract(self, data, username, headers=None, query_params=None):
-=======
-    def GetUserBankAccounts(self, username, headers=None, query_params=None, content_type="application/json"):
-        """
-        List of the user his bank accounts.
-        It is method for GET /users/{username}/banks
-        """
-        uri = self.client.base_url + "/users/"+username+"/banks"
-        return self.client.get(uri, None, headers, query_params, content_type)
-
-
-    def CreateUserBankAccount(self, data, username, headers=None, query_params=None, content_type="application/json"):
-        """
-        Create new bank account
-        It is method for POST /users/{username}/banks
-        """
-        uri = self.client.base_url + "/users/"+username+"/banks"
         return self.client.post(uri, data, headers, query_params, content_type)
 
 
     def GetUserContracts(self, username, headers=None, query_params=None, content_type="application/json"):
->>>>>>> 63648158
         """
         Create a new contract.
         It is method for POST /users/{username}/contracts
         """
         uri = self.client.base_url + "/users/"+username+"/contracts"
-<<<<<<< HEAD
-        return self.client.post(uri, data, headers=headers, params=query_params)
-=======
-        return self.client.get(uri, None, headers, query_params, content_type)
->>>>>>> 63648158
+        return self.client.get(uri, None, headers, query_params, content_type)
 
 
     def CreateUserContract(self, data, username, headers=None, query_params=None, content_type="application/json"):
         """
-<<<<<<< HEAD
+        Create a new contract.
+        It is method for POST /users/{username}/contracts
+        """
+        uri = self.client.base_url + "/users/"+username+"/contracts"
+        return self.client.post(uri, data, headers, query_params, content_type)
+
+
+    def DeleteDigitalAssetAddress(self, label, username, headers=None, query_params=None, content_type="application/json"):
+        """
+        Removes an address
+        It is method for DELETE /users/{username}/digitalwallet/{label}
+        """
+        uri = self.client.base_url + "/users/"+username+"/digitalwallet/"+label
+        return self.client.delete(uri, None, headers, query_params, content_type)
+
+
+    def GetDigitalAssetAddressByLabel(self, label, username, headers=None, query_params=None, content_type="application/json"):
+        """
+        Get the details of a digital wallet address.
+        It is method for GET /users/{username}/digitalwallet/{label}
+        """
+        uri = self.client.base_url + "/users/"+username+"/digitalwallet/"+label
+        return self.client.get(uri, None, headers, query_params, content_type)
+
+
+    def UpdateDigitalAssetAddress(self, data, label, username, headers=None, query_params=None, content_type="application/json"):
+        """
+        Update the label and/or value of an existing address.
+        It is method for PUT /users/{username}/digitalwallet/{label}
+        """
+        uri = self.client.base_url + "/users/"+username+"/digitalwallet/"+label
+        return self.client.put(uri, data, headers, query_params, content_type)
+
+
+    def GetDigitalWallet(self, username, headers=None, query_params=None, content_type="application/json"):
+        """
         List all of the user his digital wallets.
         It is method for GET /users/{username}/digitalwallet
-=======
-        Create a new contract.
-        It is method for POST /users/{username}/contracts
->>>>>>> 63648158
-        """
-        uri = self.client.base_url + "/users/"+username+"/contracts"
-        return self.client.post(uri, data, headers, query_params, content_type)
-
-
-    def DeleteDigitalAssetAddress(self, label, username, headers=None, query_params=None, content_type="application/json"):
-        """
-        Removes an address
-        It is method for DELETE /users/{username}/digitalwallet/{label}
-        """
-        uri = self.client.base_url + "/users/"+username+"/digitalwallet/"+label
-        return self.client.delete(uri, None, headers, query_params, content_type)
-
-
-<<<<<<< HEAD
-    def DeleteDigitalAssetAddress(self, label, username, headers=None, query_params=None):
-        """
-        Removes an address
-        It is method for DELETE /users/{username}/digitalwallet/{label}
-        """
-        uri = self.client.base_url + "/users/"+username+"/digitalwallet/"+label
-        return self.client.session.delete(uri, headers=headers, params=query_params)
-
-
-    def UpdateDigitalAssetAddress(self, data, label, username, headers=None, query_params=None):
-=======
-    def GetDigitalAssetAddressByLabel(self, label, username, headers=None, query_params=None, content_type="application/json"):
-        """
-        Get the details of a digital wallet address.
-        It is method for GET /users/{username}/digitalwallet/{label}
-        """
-        uri = self.client.base_url + "/users/"+username+"/digitalwallet/"+label
-        return self.client.get(uri, None, headers, query_params, content_type)
-
-
-    def UpdateDigitalAssetAddress(self, data, label, username, headers=None, query_params=None, content_type="application/json"):
->>>>>>> 63648158
-        """
-        Update the label and/or value of an existing address.
-        It is method for PUT /users/{username}/digitalwallet/{label}
-        """
-        uri = self.client.base_url + "/users/"+username+"/digitalwallet/"+label
-        return self.client.put(uri, data, headers, query_params, content_type)
-
-
-    def GetDigitalWallet(self, username, headers=None, query_params=None, content_type="application/json"):
-        """
-<<<<<<< HEAD
-        Get the details of a digital wallet address.
-        It is method for GET /users/{username}/digitalwallet/{label}
-=======
-        List all of the user his digital wallets.
-        It is method for GET /users/{username}/digitalwallet
->>>>>>> 63648158
         """
         uri = self.client.base_url + "/users/"+username+"/digitalwallet"
         return self.client.get(uri, None, headers, query_params, content_type)
 
 
-<<<<<<< HEAD
-    def GetEmailAddresses(self, username, headers=None, query_params=None):
-=======
     def RegisterNewDigitalAssetAddress(self, data, username, headers=None, query_params=None, content_type="application/json"):
         """
         Register a new digital asset address
@@ -503,7 +311,6 @@
 
 
     def ValidateEmailAddress(self, data, label, username, headers=None, query_params=None, content_type="application/json"):
->>>>>>> 63648158
         """
         Sends validation email to email address
         It is method for POST /users/{username}/emailaddresses/{label}/validate
@@ -521,28 +328,12 @@
         return self.client.delete(uri, None, headers, query_params, content_type)
 
 
-<<<<<<< HEAD
-    def DeleteEmailAddress(self, label, username, headers=None, query_params=None):
-=======
     def UpdateEmailAddress(self, data, label, username, headers=None, query_params=None, content_type="application/json"):
->>>>>>> 63648158
         """
         Removes an email address
         It is method for DELETE /users/{username}/emailaddresses/{label}
         """
         uri = self.client.base_url + "/users/"+username+"/emailaddresses/"+label
-<<<<<<< HEAD
-        return self.client.session.delete(uri, headers=headers, params=query_params)
-
-
-    def UpdateEmailAddress(self, data, label, username, headers=None, query_params=None):
-        """
-        Updates the label and/or value of an email address
-        It is method for PUT /users/{username}/emailaddresses/{label}
-        """
-        uri = self.client.base_url + "/users/"+username+"/emailaddresses/"+label
-        return self.client.put(uri, data, headers=headers, params=query_params)
-=======
         return self.client.put(uri, data, headers, query_params, content_type)
 
 
@@ -553,7 +344,6 @@
         """
         uri = self.client.base_url + "/users/"+username+"/emailaddresses"
         return self.client.get(uri, None, headers, query_params, content_type)
->>>>>>> 63648158
 
 
     def RegisterNewEmailAddress(self, data, username, headers=None, query_params=None, content_type="application/json"):
@@ -646,11 +436,7 @@
         return self.client.delete(uri, None, headers, query_params, content_type)
 
 
-<<<<<<< HEAD
-    def users_byUsernameorganizations_byGlobalidrolesrole_delete(self, globalid, role, username, headers=None, query_params=None):
-=======
     def RejectMembership(self, globalid, role, username, headers=None, query_params=None, content_type="application/json"):
->>>>>>> 63648158
         """
         Reject membership invitation in an organization.
         It is method for DELETE /users/{username}/organizations/{globalid}/roles/{role}
@@ -659,11 +445,7 @@
         return self.client.delete(uri, None, headers, query_params, content_type)
 
 
-<<<<<<< HEAD
-    def AcceptMembership(self, data, globalid, role, username, headers=None, query_params=None):
-=======
     def AcceptMembership(self, data, globalid, role, username, headers=None, query_params=None, content_type="application/json"):
->>>>>>> 63648158
         """
         Accept membership in organization
         It is method for POST /users/{username}/organizations/{globalid}/roles/{role}
@@ -692,93 +474,53 @@
 
     def ValidatePhonenumber(self, data, label, username, headers=None, query_params=None, content_type="application/json"):
         """
-<<<<<<< HEAD
+        Sends a validation text message to the phone number.
+        It is method for POST /users/{username}/phonenumbers/{label}/validate
+        """
+        uri = self.client.base_url + "/users/"+username+"/phonenumbers/"+label+"/validate"
+        return self.client.post(uri, data, headers, query_params, content_type)
+
+
+    def VerifyPhoneNumber(self, data, label, username, headers=None, query_params=None, content_type="application/json"):
+        """
+        Verifies a phone number
+        It is method for PUT /users/{username}/phonenumbers/{label}/validate
+        """
+        uri = self.client.base_url + "/users/"+username+"/phonenumbers/"+label+"/validate"
+        return self.client.put(uri, data, headers, query_params, content_type)
+
+
+    def DeleteUserPhonenumber(self, label, username, headers=None, query_params=None, content_type="application/json"):
+        """
+        Removes a phonenumber
+        It is method for DELETE /users/{username}/phonenumbers/{label}
+        """
+        uri = self.client.base_url + "/users/"+username+"/phonenumbers/"+label
+        return self.client.delete(uri, None, headers, query_params, content_type)
+
+
+    def GetUserPhonenumberByLabel(self, label, username, headers=None, query_params=None, content_type="application/json"):
+        """
+        Get the details of a phone number.
+        It is method for GET /users/{username}/phonenumbers/{label}
+        """
+        uri = self.client.base_url + "/users/"+username+"/phonenumbers/"+label
+        return self.client.get(uri, None, headers, query_params, content_type)
+
+
+    def UpdateUserPhonenumber(self, data, label, username, headers=None, query_params=None, content_type="application/json"):
+        """
+        Sends a validation text message to the phone number.
+        It is method for POST /users/{username}/phonenumbers/{label}/validate
+        """
+        uri = self.client.base_url + "/users/"+username+"/phonenumbers/"+label
+        return self.client.put(uri, data, headers, query_params, content_type)
+
+
+    def GetUserPhoneNumbers(self, username, headers=None, query_params=None, content_type="application/json"):
+        """
         List of all of the user his phone numbers.
         It is method for GET /users/{username}/phonenumbers
-=======
-        Sends a validation text message to the phone number.
-        It is method for POST /users/{username}/phonenumbers/{label}/validate
->>>>>>> 63648158
-        """
-        uri = self.client.base_url + "/users/"+username+"/phonenumbers/"+label+"/validate"
-        return self.client.post(uri, data, headers, query_params, content_type)
-
-
-    def VerifyPhoneNumber(self, data, label, username, headers=None, query_params=None, content_type="application/json"):
-        """
-        Verifies a phone number
-        It is method for PUT /users/{username}/phonenumbers/{label}/validate
-        """
-        uri = self.client.base_url + "/users/"+username+"/phonenumbers/"+label+"/validate"
-        return self.client.put(uri, data, headers, query_params, content_type)
-
-
-<<<<<<< HEAD
-    def UpdateUserPhonenumber(self, data, label, username, headers=None, query_params=None):
-        """
-        Update the label and/or value of an existing phonenumber.
-        It is method for PUT /users/{username}/phonenumbers/{label}
-        """
-        uri = self.client.base_url + "/users/"+username+"/phonenumbers/"+label
-        return self.client.put(uri, data, headers=headers, params=query_params)
-
-
-    def GetUserPhonenumberByLabel(self, label, username, headers=None, query_params=None):
-        """
-        Get the details of a phone number.
-        It is method for GET /users/{username}/phonenumbers/{label}
-=======
-    def DeleteUserPhonenumber(self, label, username, headers=None, query_params=None, content_type="application/json"):
-        """
-        Removes a phonenumber
-        It is method for DELETE /users/{username}/phonenumbers/{label}
->>>>>>> 63648158
-        """
-        uri = self.client.base_url + "/users/"+username+"/phonenumbers/"+label
-        return self.client.delete(uri, None, headers, query_params, content_type)
-
-
-    def GetUserPhonenumberByLabel(self, label, username, headers=None, query_params=None, content_type="application/json"):
-        """
-        Get the details of a phone number.
-        It is method for GET /users/{username}/phonenumbers/{label}
-        """
-        uri = self.client.base_url + "/users/"+username+"/phonenumbers/"+label
-        return self.client.get(uri, None, headers, query_params, content_type)
-
-
-<<<<<<< HEAD
-    def ValidatePhonenumber(self, data, label, username, headers=None, query_params=None):
-=======
-    def UpdateUserPhonenumber(self, data, label, username, headers=None, query_params=None, content_type="application/json"):
->>>>>>> 63648158
-        """
-        Sends a validation text message to the phone number.
-        It is method for POST /users/{username}/phonenumbers/{label}/validate
-        """
-<<<<<<< HEAD
-        uri = self.client.base_url + "/users/"+username+"/phonenumbers/"+label+"/validate"
-        return self.client.post(uri, data, headers=headers, params=query_params)
-=======
-        uri = self.client.base_url + "/users/"+username+"/phonenumbers/"+label
-        return self.client.put(uri, data, headers, query_params, content_type)
->>>>>>> 63648158
-
-
-    def GetUserPhoneNumbers(self, username, headers=None, query_params=None, content_type="application/json"):
-        """
-<<<<<<< HEAD
-        Verifies a phone number
-        It is method for PUT /users/{username}/phonenumbers/{label}/validate
-        """
-        uri = self.client.base_url + "/users/"+username+"/phonenumbers/"+label+"/validate"
-        return self.client.put(uri, data, headers=headers, params=query_params)
-
-
-    def ListPublicKeys(self, username, headers=None, query_params=None):
-=======
-        List of all of the user his phone numbers.
-        It is method for GET /users/{username}/phonenumbers
         """
         uri = self.client.base_url + "/users/"+username+"/phonenumbers"
         return self.client.get(uri, None, headers, query_params, content_type)
@@ -821,7 +563,6 @@
 
 
     def ListPublicKeys(self, username, headers=None, query_params=None, content_type="application/json"):
->>>>>>> 63648158
         """
         Lists all public keys
         It is method for GET /users/{username}/publickeys
@@ -895,80 +636,56 @@
 
     def UpdateSeeObject(self, data, uniqueid, globalid, username, headers=None, query_params=None, content_type="application/json"):
         """
-<<<<<<< HEAD
+        Updates a see object
+        It is method for PUT /users/{username}/see/{uniqueid}/{globalid}
+        """
+        uri = self.client.base_url + "/users/"+username+"/see/"+uniqueid+"/"+globalid
+        return self.client.put(uri, data, headers, query_params, content_type)
+
+
+    def GetSeeObjects(self, username, headers=None, query_params=None, content_type="application/json"):
+        """
+        Get a list of all see objects.
+        It is method for GET /users/{username}/see
+        """
+        uri = self.client.base_url + "/users/"+username+"/see"
+        return self.client.get(uri, None, headers, query_params, content_type)
+
+
+    def CreateSeeObject(self, data, username, headers=None, query_params=None, content_type="application/json"):
+        """
+        Create new see object
+        It is method for POST /users/{username}/see
+        """
+        uri = self.client.base_url + "/users/"+username+"/see"
+        return self.client.post(uri, data, headers, query_params, content_type)
+
+
+    def RemoveTOTP(self, username, headers=None, query_params=None, content_type="application/json"):
+        """
+        Disable TOTP two-factor authentication.
+        It is method for DELETE /users/{username}/totp
+        """
+        uri = self.client.base_url + "/users/"+username+"/totp"
+        return self.client.delete(uri, None, headers, query_params, content_type)
+
+
+    def GetTOTPSecret(self, username, headers=None, query_params=None, content_type="application/json"):
+        """
         Get a TOTP secret and issuer that can be used for setting up two-factor authentication.
         It is method for GET /users/{username}/totp
-=======
-        Updates a see object
-        It is method for PUT /users/{username}/see/{uniqueid}/{globalid}
->>>>>>> 63648158
-        """
-        uri = self.client.base_url + "/users/"+username+"/see/"+uniqueid+"/"+globalid
-        return self.client.put(uri, data, headers, query_params, content_type)
-
-
-    def GetSeeObjects(self, username, headers=None, query_params=None, content_type="application/json"):
-        """
-        Get a list of all see objects.
-        It is method for GET /users/{username}/see
-        """
-        uri = self.client.base_url + "/users/"+username+"/see"
-        return self.client.get(uri, None, headers, query_params, content_type)
-
-
-<<<<<<< HEAD
-    def SetupTOTP(self, data, username, headers=None, query_params=None):
+        """
+        uri = self.client.base_url + "/users/"+username+"/totp"
+        return self.client.get(uri, None, headers, query_params, content_type)
+
+
+    def SetupTOTP(self, data, username, headers=None, query_params=None, content_type="application/json"):
         """
         Enable two-factor authentication using TOTP.
         It is method for POST /users/{username}/totp
         """
         uri = self.client.base_url + "/users/"+username+"/totp"
-        return self.client.post(uri, data, headers=headers, params=query_params)
-
-
-    def RemoveTOTP(self, username, headers=None, query_params=None):
-        """
-        Disable TOTP two-factor authentication.
-        It is method for DELETE /users/{username}/totp
-        """
-        uri = self.client.base_url + "/users/"+username+"/totp"
-        return self.client.session.delete(uri, headers=headers, params=query_params)
-=======
-    def CreateSeeObject(self, data, username, headers=None, query_params=None, content_type="application/json"):
-        """
-        Create new see object
-        It is method for POST /users/{username}/see
-        """
-        uri = self.client.base_url + "/users/"+username+"/see"
-        return self.client.post(uri, data, headers, query_params, content_type)
-
-
-    def RemoveTOTP(self, username, headers=None, query_params=None, content_type="application/json"):
-        """
-        Disable TOTP two-factor authentication.
-        It is method for DELETE /users/{username}/totp
-        """
-        uri = self.client.base_url + "/users/"+username+"/totp"
-        return self.client.delete(uri, None, headers, query_params, content_type)
-
-
-    def GetTOTPSecret(self, username, headers=None, query_params=None, content_type="application/json"):
-        """
-        Get a TOTP secret and issuer that can be used for setting up two-factor authentication.
-        It is method for GET /users/{username}/totp
-        """
-        uri = self.client.base_url + "/users/"+username+"/totp"
-        return self.client.get(uri, None, headers, query_params, content_type)
-
-
-    def SetupTOTP(self, data, username, headers=None, query_params=None, content_type="application/json"):
-        """
-        Enable two-factor authentication using TOTP.
-        It is method for POST /users/{username}/totp
-        """
-        uri = self.client.base_url + "/users/"+username+"/totp"
-        return self.client.post(uri, data, headers, query_params, content_type)
->>>>>>> 63648158
+        return self.client.post(uri, data, headers, query_params, content_type)
 
 
     def GetTwoFAMethods(self, username, headers=None, query_params=None, content_type="application/json"):
@@ -977,9 +694,6 @@
         It is method for GET /users/{username}/twofamethods
         """
         uri = self.client.base_url + "/users/"+username+"/twofamethods"
-<<<<<<< HEAD
-        return self.client.session.get(uri, headers=headers, params=query_params)
-=======
         return self.client.get(uri, None, headers, query_params, content_type)
 
 
@@ -997,5 +711,4 @@
         It is method for POST /users
         """
         uri = self.client.base_url + "/users"
-        return self.client.post(uri, data, headers, query_params, content_type)
->>>>>>> 63648158
+        return self.client.post(uri, data, headers, query_params, content_type)
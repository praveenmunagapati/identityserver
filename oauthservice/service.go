--- conflicted
+++ resolved
@@ -45,15 +45,9 @@
 	ClientCredentialsGrantCodeType = "client_credentials"
 )
 
-<<<<<<< HEAD
 //GetWebuser returns the authenticated user if any or an empty string if not
-func (service *Service) GetWebuser(r *http.Request) (username string, err error) {
+func (service *Service) GetWebuser(r *http.Request, w http.ResponseWriter) (username string, err error) {
 	username, err = service.sessionService.GetLoggedInUser(r)
-=======
-//GetAuthenticatedUser returns the authenticated user if any or an empty string if not
-func (service *Service) GetAuthenticatedUser(r *http.Request, w http.ResponseWriter) (username string, err error) {
-	username, err = service.sessionService.GetLoggedInUser(r, w)
->>>>>>> 6424a159
 	return
 }
 

--- conflicted
+++ resolved
@@ -59,7 +59,6 @@
 	w.Write([]byte(tokenString))
 }
 
-<<<<<<< HEAD
 func stripOfflineAccess(scopes []string) (result []string, offlineAccessRequested bool) {
 	result = make([]string, 0, len(scopes))
 	for _, scope := range scopes {
@@ -72,10 +71,7 @@
 	return
 }
 
-func (service *Service) convertAccessTokenToJWT(r *http.Request, at *AccessToken, requestedScopeString, extraAudiences string) (tokenString string, err error) {
-=======
 func (service *Service) convertAccessTokenToJWT(r *http.Request, at *AccessToken, requestedScopeString, audiences string) (tokenString string, err error) {
->>>>>>> 691b9aec
 
 	requestedScopes := splitScopeString(requestedScopeString)
 	requestedScopes, offlineAccessRequested := stripOfflineAccess(requestedScopes)

--- conflicted
+++ resolved
@@ -135,11 +135,7 @@
 	}
 
 	//Check if the user is already authenticated, if not, redirect to the login page before returning here
-<<<<<<< HEAD
-	username, err := service.GetWebuser(request)
-=======
-	username, err := service.GetAuthenticatedUser(request, w)
->>>>>>> 6424a159
+	username, err := service.GetWebuser(request, w)
 	if err != nil {
 		http.Error(w, http.StatusText(http.StatusInternalServerError), http.StatusInternalServerError)
 		return

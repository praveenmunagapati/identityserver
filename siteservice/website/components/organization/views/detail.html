--- conflicted
+++ resolved
@@ -17,15 +17,9 @@
                     <md-tab-body layout="row">
                         <div flex="100" flex-gt-xs="60" flex-gt-sm="40">
                             <md-list class="md-dense">
-<<<<<<< HEAD
-                                <md-subheader class="md-no-sticky"><span translate='organization.views.detail.owners'>Owners</span></md-subheader>
-                                <md-list-item class="md-1-line" ng-repeat="owner in vm.organization.owners"
-                                              aria-label="Owner" translate-attr="{ 'aria-label': 'owner' }">
-=======
                                 <md-subheader class="md-no-sticky">Owners</md-subheader>
                                 <md-list-item class="md-1-line" ng-repeat="owner in vm.owners track by owner.username"
                                               aria-label="Owner">
->>>>>>> cd10d107
                                     <div class="md-list-item-text">
                                         <p ng-bind="::owner.username"></p>
                                     </div>
@@ -34,26 +28,16 @@
                                              ng-if="::vm.hasEditPermission && owner.missingscopes.length"
                                              ng-click="vm.showMissingScopesDialog($event, owner)"></md-icon>
                                     <md-icon md-font-icon="fa-pencil" class="fa md-secondary md-primary"
-<<<<<<< HEAD
-                                             aria-label="Edit owner" translate-attr="{ 'aria-label': 'organization.views.detail.editowner' }" ng-if="::vm.canEditRole(owner)"
-=======
                                              aria-label="Edit owner" ng-if="::vm.canEditRole(owner.username)"
->>>>>>> cd10d107
                                              ng-click="vm.editMember($event, owner)">
                                     </md-icon>
                                 </md-list-item>
                             </md-list>
                             <md-list class="md-dense" ng-if="vm.organization.orgowners.length > 0">
-<<<<<<< HEAD
-                                <md-subheader class="md-no-sticky"><span translate='organization.views.detail.organizationowners'>Organization owners</span></md-subheader>
-                                <md-list-item class="md-1-line" ng-repeat="orgowner in vm.organization.orgowners"
-                                             aria-label="Organization owner" translate-attr="{ 'aria-label': 'organization.views.detail.organizationowner' }">
-=======
                                 <md-subheader class="md-no-sticky"> Organization owners</md-subheader>
                                 <md-list-item class="md-1-line"
                                               ng-repeat="orgowner in vm.organization.orgowners track by $index"
                                               aria-label="Organization owner">
->>>>>>> cd10d107
                                     <div class="md-list-item-text">
                                         <p ng-bind="::orgowner"></p>
                                     </div>
@@ -64,23 +48,13 @@
                                 </md-list-item>
                             </md-list>
                             <md-list class="md-dense" ng-if="vm.organization.members.length > 0">
-<<<<<<< HEAD
-                                <md-subheader class="md-no-sticky"><span translate='organization.views.detail.members'>Members</span></md-subheader>
-                                <md-list-item class="md-1-line" ng-repeat="member in vm.organization.members"
-                                              aria-label="Member" translate-attr="{ 'aria-label': 'member' }">
-=======
                                 <md-subheader class="md-no-sticky">Members</md-subheader>
                                 <md-list-item class="md-1-line"
                                               ng-repeat="member in vm.members track by member.username"
                                               aria-label="Member">
->>>>>>> cd10d107
                                     <div class="md-list-item-text">
                                         <p ng-bind="::member.username"></p>
                                     </div>
-<<<<<<< HEAD
-                                    <md-icon md-font-icon="fa-pencil" aria-label="Edit member" translate-attr="{ 'aria-label': 'organization.views.detail.editmember' }"
-                                             class="fa md-secondary md-primary" ng-if="::vm.canEditRole(member)"
-=======
                                     <md-icon md-font-icon="fa-exclamation" class="fa md-warn md-secondary"
                                              aria-label="Missing scopes"
                                              ng-if="::vm.hasEditPermission && member.missingscopes.length"
@@ -88,22 +62,15 @@
                                     <md-icon md-font-icon="fa-pencil" aria-label="Edit member"
                                              class="fa md-secondary md-primary"
                                              ng-if="::vm.canEditRole(member.username)"
->>>>>>> cd10d107
                                              ng-click="vm.editMember($event, member)">
                                     </md-icon>
                                 </md-list-item>
                             </md-list>
                             <md-list class="md-dense" ng-if="vm.organization.orgmembers.length > 0">
-<<<<<<< HEAD
-                                <md-subheader class="md-no-sticky"><span translate='organization.views.detail.organizationmembers'>Organization members</span></md-subheader>
-                                <md-list-item class="md-1-line" ng-repeat="orgmember in vm.organization.orgmembers"
-                                             aria-label="Organization member" translate-attr="{ 'aria-label': 'organization.views.detail.organizationmember' }">
-=======
                                 <md-subheader class="md-no-sticky"> Organization members</md-subheader>
                                 <md-list-item class="md-1-line"
                                               ng-repeat="orgmember in vm.organization.orgmembers track by $index"
                                               aria-label="Organization member">
->>>>>>> cd10d107
                                     <div class="md-list-item-text">
                                         <p ng-bind="::orgmember"></p>
                                     </div>

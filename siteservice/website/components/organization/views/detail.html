<div layout-fill>
    <md-content layout="column" layout-fill>
        <div layout>
            <div flex="80">
                <p ng-if="vm.childOrganizationNames.length === 0">Organization</p>
                <p ng-if="vm.childOrganizationNames.length !== 0">
                    <span ng-repeat="org in vm.childOrganizationNames">
                        <a class="breadcrumb-link" ng-href="{{ ::org.url }}">{{ ::org.name }}</a>
                        <span ng-if="!$last">&raquo; </span>
                    </span>
                </p>
                <h1 ng-bind="::vm.getOrganizationDisplayname(vm.organization.globalid)"></h1>
            </div>
            <div flex></div>
        </div>
        <div flex layout="column">

            <md-card flex="100">
                <md-card-content flex="100" layout="column">
                    <md-tabs flex="100">
                        <md-tab md-on-select="vm.fetchInvitations()">
                            <md-tab-label><i class="fa fa-user"></i>&nbsp;People</md-tab-label>
                            <md-tab-body layout="row">


                                <md-list class="md-dense">
                                    <md-subheader class="md-no-sticky">Owners</md-subheader>
                                    <md-list-item class="md-1-line" ng-repeat="owner in vm.organization.owners">
                                        <div class="md-list-item-text">
                                            <h4 > {{ owner }}</h4>
                                        </div>
                                    </md-list-item>
                                </md-list>

                                <md-list class="md-dense" ng-if="vm.organization.members.length > 0">
                                    <md-subheader class="md-no-sticky">Members</md-subheader>
                                    <md-list-item class="md-1-line" ng-repeat="member in vm.organization.members">
                                        <div class="md-list-item-text">
                                            <h4>{{ member }}</h4>
                                        </div>
                                    </md-list-item>
                                </md-list>

                                <md-list class="md-dense" ng-if="vm.hasEditPermission && vm.invitations.length > 0">
                                    <md-subheader>Pending invitations</md-subheader>
                                    <md-list-item class="md-1-line" ng-repeat="invite in vm.invitations">
                                            <h4 flex="30"> {{ invite.user }}</h4><h4 flex class="md-subhead">{{ {member:"Member",owner:"Owner"}[invite.role] }}</h4>
                                    </md-list-item>
                                </md-list>

                                <md-button class="md-primary" ng-click="vm.showInvitationDialog($event)"
                                           ng-if="vm.hasEditPermission">
                                    <i class="fa fa-user-plus"></i> Invite someone
                                    <md-tooltip ng-cloak>Invite someone to join
                                        {{::vm.getOrganizationDisplayname(vm.organization.globalid)}}
                                    </md-tooltip>
                                </md-button>

                            </md-tab-body>
                        </md-tab>
                        <md-tab>
                            <md-tab-label><i class="fa fa-file-text-o"></i>&nbsp;Contracts</md-tab-label>
                            <md-tab-body>
                            </md-tab-body>
                        </md-tab>
                        <md-tab>
                            <md-tab-label><i class="fa fa-sitemap"></i>&nbsp;Structure</md-tab-label>
                            <md-tab-body>
                                <div layout="row" layout-align="end start">
                                    <md-button class="md-primary"
                                           ng-href="#/organizations/{{ vm.organization.globalid }}/newsuborganization">
                                    <i class="fa fa-plus"></i> Create suborganization
                                </md-button>
                                </div>
                                <div class="tree">
                                    <ul ng-repeat="tree in vm.organizationRoot.children">
<<<<<<< HEAD
                                        <ng-include src="'/components/organization/views/treeItem.html'"></ng-include>
=======
                                        <li ng-class="{'active-organization': vm.organization.globalid === tree.globalid}">
                                            <a ng-href="#/organizations/{{ ::tree.globalid }}"
                                               ng-bind="::vm.getOrganizationDisplayname(tree.globalid)"> </a>
                                        <ng-include src="'/components/organization/views/treeItem.html'"></ng-include>
                                        </li>
>>>>>>> 69ee81b7
                                    </ul>
                                </div>
                            </md-tab-body>
                        </md-tab>
                        <md-tab flex="100" ng-if="vm.hasEditPermission" md-on-select="vm.fetchAPIKeyLabels()">
                            <md-tab-label><i class="fa fa-cog"></i>&nbsp;Settings</md-tab-label>
                            <md-tab-body flex="100">

                                <md-list class="md-dense">
                                    <md-subheader class="md-no-sticky">
                                        <div layout>
                                            <p flex="initial">Domain names</p>
                                            <span flex></span>
                                        </div>
                                    </md-subheader>
                                    <md-list-item class="md-1-line" ng-repeat="dns in vm.organization.dns"
                                                  ng-click="vm.showDNSDialog($event, dns)" aria-label="{{ ::dns }}">
                                        <div class="md-list-item-text" layout="column">
                                            <h3 ng-bind="dns"></h3>
                                        </div>
                                    </md-list-item>
                                </md-list>

                                <md-button class="md-primary" ng-click="vm.showDNSDialog($event)">
                                    <i class="fa fa-plus"></i> Add domain name
                                    <md-tooltip>Add a domain name owned by
                                        {{::vm.getOrganizationDisplayname(vm.organization.globalid)}}
                                    </md-tooltip>
                                </md-button>

                                <md-list class="md-dense">
                                    <md-subheader class="md-no-sticky">
                                        <div layout>
                                            <p flex="initial">API Access keys<md-tooltip>API Access keys are needed to access the Itsyou.online api using oauth2</md-tooltip></p>
                                            <span flex></span>
                                        </div>
                                    </md-subheader>
                                    <md-list-item class="md-1-line" ng-repeat="label in vm.apikeylabels"
                                                  ng-click="vm.showAPIKeyDialog($event, label)"
                                                  aria-label="{{ ::label }}">
                                        <div class="md-list-item-text" layout="column">
                                            <h3 ng-bind="label"></h3>
                                        </div>
                                    </md-list-item>
                                </md-list>

                                <md-button class="md-primary" ng-click="vm.showAPIKeyCreationDialog($event)">
                                    <i class="fa fa-plus"></i> Add API access key
                                    <md-tooltip>API Access keys are needed to access the Itsyou.online api using oauth2</md-tooltip>
                                </md-button>
                            </md-tab-body>
                        </md-tab>
                    </md-tabs>

                </md-card-content>
            </md-card flex>
        </div>
    </md-content>
</div><|MERGE_RESOLUTION|>--- conflicted
+++ resolved
@@ -74,15 +74,11 @@
                                 </div>
                                 <div class="tree">
                                     <ul ng-repeat="tree in vm.organizationRoot.children">
-<<<<<<< HEAD
-                                        <ng-include src="'/components/organization/views/treeItem.html'"></ng-include>
-=======
                                         <li ng-class="{'active-organization': vm.organization.globalid === tree.globalid}">
                                             <a ng-href="#/organizations/{{ ::tree.globalid }}"
                                                ng-bind="::vm.getOrganizationDisplayname(tree.globalid)"> </a>
                                         <ng-include src="'/components/organization/views/treeItem.html'"></ng-include>
                                         </li>
->>>>>>> 69ee81b7
                                     </ul>
                                 </div>
                             </md-tab-body>

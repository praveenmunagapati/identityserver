--- conflicted
+++ resolved
@@ -14,13 +14,8 @@
                 <md-input-container>
                     <label translate='role'>Role</label>
                     <md-select ng-model="role">
-<<<<<<< HEAD
                         <md-option value="owner" translate='owner'>Owner</md-option>
                         <md-option value="member" translate='member'>Member</md-option>
-=======
-                        <md-option value="owners">Owner</md-option>
-                        <md-option value="members">Member</md-option>
->>>>>>> 3aef8f86
                     </md-select>
                 </md-input-container>
                 <md-input-container flex>
@@ -28,7 +23,6 @@
                     <input ng-model="usertoinvite" minlength="2" required type="text" md-autofocus="true"
                            name="searchterm">
                     <div ng-messages="validationerrors" md-auto-hide="false">
-<<<<<<< HEAD
                         <div ng-message="duplicate" translate='organization.views.invitationdialog.inviteduplicate'>This user has already joined the organization</div>
                         <div ng-message="nosuchuser" translate='organization.views.invitationdialog.invitenosuchuser'>No user found matching this username, email address or
                             phonenumber
@@ -37,17 +31,8 @@
                 </md-input-container>
                 <div>
                     <p translate='organization.views.invitationdialog.invitesend'>A request to join this organization will be sent.</p>
+                    <p>When inviting by email or phone number and no user could be found, an email or sms will be sent instead.</p>
                     <p translate='organization.views.invitationdialog.invitesend2'>The user needs to accept this invitation before <br/> actually becoming part of this
-=======
-                        <div ng-message="duplicate">This user has already joined the organization</div>
-                        <div ng-message="nosuchuser">No user found matching this username</div>
-                    </div>
-                </md-input-container>
-                <div>
-                    <p>A request to join this organization will be sent.</p>
-                    <p>When inviting by email or phone number and no user could be found, an email or sms will be sent instead.</p>
-                    <p>The user needs to accept this invitation before <br/> actually becoming part of this
->>>>>>> 3aef8f86
                         organization.</p>
                 </div>
             </div>

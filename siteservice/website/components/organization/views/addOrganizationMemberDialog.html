--- conflicted
+++ resolved
@@ -14,13 +14,8 @@
                 <md-input-container>
                     <label translate='role'>Role</label>
                     <md-select ng-model="role">
-<<<<<<< HEAD
-                        <md-option value="owner" translate='owner'>Owner</md-option>
-                        <md-option value="member" translate='member'>Member</md-option>
-=======
                         <md-option value="owners">Owner</md-option>
                         <md-option value="members">Member</md-option>
->>>>>>> cd10d107
                     </md-select>
                 </md-input-container>
                 <md-input-container flex>

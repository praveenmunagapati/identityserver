--- conflicted
+++ resolved
@@ -377,16 +377,6 @@
 	if !requireValidatedEmail {
 		log.Debug("Validated email not required to register")
 	}
-<<<<<<< HEAD
-	if !emailConfirmed && requireValidatedEmail {
-		emailCode := values.EmailCode
-		if emailCode == "" {
-			log.Debug("no email code provided and email not confirmed yet")
-			http.Error(w, http.StatusText(http.StatusBadRequest), http.StatusBadRequest)
-			return
-		}
-=======
->>>>>>> f9fca016
 
 	emailvalidationkey, _ := registrationSession.Values["emailvalidationkey"].(string)
 	emailConfirmed, _ := service.emailaddressValidationService.IsConfirmed(r, emailvalidationkey)
